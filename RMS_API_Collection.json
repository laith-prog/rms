{
  "info": {
    "name": "Restaurant Management System API",
    "description": "Complete API collection for the Restaurant Management System",
    "schema": "https://schema.getpostman.com/json/collection/v2.1.0/collection.json"
  },
  "item": [
    {
      "name": "Authentication",
      "description": "Authentication endpoints for customers and staff",
      "item": [
        {
          "name": "Send Verification Code",
          "request": {
            "method": "POST",
            "header": [
              {
                "key": "Content-Type",
                "value": "application/json"
              }
            ],
            "url": {
              "raw": "{{base_url}}/api/accounts/send-verification-code/",
              "host": ["{{base_url}}"],
              "path": ["api", "accounts", "send-verification-code", ""]
            },
            "body": {
              "mode": "raw",
              "raw": "{\n    \"phone\": \"0912345678\"\n}"
            },
            "description": "Send a verification code to the provided phone number"
          }
        },
        {
          "name": "Verify Phone",
          "request": {
            "method": "POST",
            "header": [
              {
                "key": "Content-Type",
                "value": "application/json"
              }
            ],
            "url": {
              "raw": "{{base_url}}/api/accounts/verify-phone/",
              "host": ["{{base_url}}"],
              "path": ["api", "accounts", "verify-phone", ""]
            },
            "body": {
              "mode": "raw",
              "raw": "{\n    \"phone\": \"0912345678\",\n    \"code\": \"123456\"\n}"
            },
            "description": "Verify the phone number with the received code"
          }
        },
        {
          "name": "Customer Login",
          "request": {
            "method": "POST",
            "header": [
              {
                "key": "Content-Type",
                "value": "application/json"
              }
            ],
            "url": {
              "raw": "{{base_url}}/api/accounts/login/",
              "host": ["{{base_url}}"],
              "path": ["api", "accounts", "login", ""]
            },
            "body": {
              "mode": "raw",
              "raw": "{\n    \"phone\": \"0912345678\",\n    \"password\": \"your_password\"\n}"
            },
            "description": "Login for customers to get JWT tokens"
          }
        },
        {
          "name": "Customer Register",
          "request": {
            "method": "POST",
            "header": [
              {
                "key": "Content-Type",
                "value": "application/json"
              }
            ],
            "url": {
              "raw": "{{base_url}}/api/accounts/register/",
              "host": ["{{base_url}}"],
              "path": ["api", "accounts", "register", ""]
            },
            "body": {
              "mode": "raw",
              "raw": "{\n    \"phone\": \"0912345678\",\n    \"first_name\": \"John\",\n    \"last_name\": \"Doe\",\n    \"password\": \"your_password\",\n    \"confirm_password\": \"your_password\"\n}"
            },
            "description": "Register a new customer account"
          }
        },
        {
          "name": "Logout",
          "request": {
            "method": "POST",
            "header": [
              {
                "key": "Authorization",
                "value": "Bearer {{access_token}}"
              }
            ],
            "url": {
              "raw": "{{base_url}}/api/accounts/logout/",
              "host": ["{{base_url}}"],
              "path": ["api", "accounts", "logout", ""]
            },
            "description": "Logout and invalidate the current token"
          }
        },
        {
          "name": "Staff Login",
          "request": {
            "method": "POST",
            "header": [
              {
                "key": "Content-Type",
                "value": "application/json"
              }
            ],
            "url": {
              "raw": "{{base_url}}/api/accounts/staff/login/",
              "host": ["{{base_url}}"],
              "path": ["api", "accounts", "staff", "login", ""]
            },
            "body": {
              "mode": "raw",
              "raw": "{\n    \"phone\": \"1234567890\",\n    \"password\": \"testpass123\"\n}"
            },
            "description": "Login for staff members (chef, waiter, manager)"
          }
        },
        {
          "name": "Staff Logout",
          "request": {
            "method": "POST",
            "header": [
              {
                "key": "Authorization",
                "value": "Bearer {{staff_token}}"
              },
              {
                "key": "Content-Type",
                "value": "application/json"
              }
            ],
            "url": {
              "raw": "{{base_url}}/api/accounts/staff/logout/",
              "host": ["{{base_url}}"],
              "path": ["api", "accounts", "staff", "logout", ""]
            },
            "description": "Logout for staff members with automatic clock-out if on shift"
          }
        },
        {
          "name": "Refresh Token",
          "request": {
            "method": "POST",
            "header": [
              {
                "key": "Content-Type",
                "value": "application/json"
              }
            ],
            "url": {
              "raw": "{{base_url}}/api/token/refresh/",
              "host": ["{{base_url}}"],
              "path": ["api", "token", "refresh", ""]
            },
            "body": {
              "mode": "raw",
              "raw": "{\n    \"refresh\": \"your_refresh_token\"\n}"
            },
            "description": "Get a new access token using refresh token"
          }
        },
        {
          "name": "Verify Token",
          "request": {
            "method": "POST",
            "header": [
              {
                "key": "Content-Type",
                "value": "application/json"
              }
            ],
            "url": {
              "raw": "{{base_url}}/api/token/verify/",
              "host": ["{{base_url}}"],
              "path": ["api", "token", "verify", ""]
            },
            "body": {
              "mode": "raw",
              "raw": "{\n    \"token\": \"your_access_token\"\n}"
            },
            "description": "Verify if a token is valid"
          }
        },
        {
          "name": "Debug Token",
          "request": {
            "method": "POST",
            "header": [
              {
                "key": "Content-Type",
                "value": "application/json"
              }
            ],
            "url": {
              "raw": "{{base_url}}/api/accounts/debug-token/",
              "host": ["{{base_url}}"],
              "path": ["api", "accounts", "debug-token", ""]
            },
            "body": {
              "mode": "raw",
              "raw": "{\n    \"token\": \"your_access_token_here\"\n}"
            },
            "description": "Debug JWT token issues (development only)"
          }
        }
      ]
    },
    {
      "name": "Customer Profile",
      "description": "Customer profile management endpoints",
      "item": [
        {
          "name": "Get Profile",
          "request": {
            "method": "GET",
            "header": [
              {
                "key": "Authorization",
                "value": "Bearer {{access_token}}"
              }
            ],
            "url": {
              "raw": "{{base_url}}/api/accounts/profile/",
              "host": ["{{base_url}}"],
              "path": ["api", "accounts", "profile", ""]
            },
            "description": "Get the current customer's profile"
          }
        },
        {
          "name": "Update Profile",
          "request": {
            "method": "PUT",
            "header": [
              {
                "key": "Authorization",
                "value": "Bearer {{access_token}}"
              },
              {
                "key": "Content-Type",
                "value": "application/json"
              }
            ],
            "url": {
              "raw": "{{base_url}}/api/accounts/profile/update/",
              "host": ["{{base_url}}"],
              "path": ["api", "accounts", "profile", "update", ""]
            },
            "body": {
              "mode": "raw",
              "raw": "{\n    \"first_name\": \"John\",\n    \"last_name\": \"Doe\"\n}"
            },
            "description": "Update customer profile information"
          }
        },
        {
          "name": "Upload Profile Image",
          "request": {
            "method": "POST",
            "header": [
              {
                "key": "Authorization",
                "value": "Bearer {{access_token}}"
              }
            ],
            "url": {
              "raw": "{{base_url}}/api/accounts/profile/upload-image/",
              "host": ["{{base_url}}"],
              "path": ["api", "accounts", "profile", "upload-image", ""]
            },
            "body": {
              "mode": "formdata",
              "formdata": [
                {
                  "key": "image",
                  "type": "file",
                  "src": "/path/to/your/image.jpg"
                }
              ]
            },
            "description": "Upload a profile image"
          }
        },
        {
          "name": "Change Password",
          "request": {
            "method": "POST",
            "header": [
              {
                "key": "Authorization",
                "value": "Bearer {{access_token}}"
              },
              {
                "key": "Content-Type",
                "value": "application/json"
              }
            ],
            "url": {
              "raw": "{{base_url}}/api/accounts/change-password/",
              "host": ["{{base_url}}"],
              "path": ["api", "accounts", "change-password", ""]
            },
            "body": {
              "mode": "raw",
              "raw": "{\n    \"old_password\": \"your_current_password\",\n    \"new_password\": \"your_new_password\",\n    \"confirm_password\": \"your_new_password\"\n}"
            },
            "description": "Change customer password"
          }
        },
        {
          "name": "Forgot Password",
          "request": {
            "method": "POST",
            "header": [
              {
                "key": "Content-Type",
                "value": "application/json"
              }
            ],
            "url": {
              "raw": "{{base_url}}/api/accounts/forgot-password/",
              "host": ["{{base_url}}"],
              "path": ["api", "accounts", "forgot-password", ""]
            },
            "body": {
              "mode": "raw",
              "raw": "{\n    \"phone\": \"0912345678\"\n}"
            },
            "description": "Request a password reset code"
          }
        },
        {
          "name": "Verify Reset Code",
          "request": {
            "method": "POST",
            "header": [
              {
                "key": "Content-Type",
                "value": "application/json"
              }
            ],
            "url": {
              "raw": "{{base_url}}/api/accounts/verify-reset-code/",
              "host": ["{{base_url}}"],
              "path": ["api", "accounts", "verify-reset-code", ""]
            },
            "body": {
              "mode": "raw",
              "raw": "{\n    \"phone\": \"0912345678\",\n    \"code\": \"123456\"\n}"
            },
            "description": "Verify the password reset code"
          }
        },
        {
          "name": "Reset Password",
          "request": {
            "method": "POST",
            "header": [
              {
                "key": "Content-Type",
                "value": "application/json"
              }
            ],
            "url": {
              "raw": "{{base_url}}/api/accounts/reset-password/",
              "host": ["{{base_url}}"],
              "path": ["api", "accounts", "reset-password", ""]
            },
            "body": {
              "mode": "raw",
              "raw": "{\n    \"phone\": \"0912345678\",\n    \"code\": \"123456\",\n    \"new_password\": \"your_new_password\",\n    \"confirm_password\": \"your_new_password\"\n}"
            },
            "description": "Reset password with verification code"
          }
        }
      ]
    },
    {
      "name": "Staff Management",
      "description": "Staff profile and shift management endpoints",
      "item": [
        {
          "name": "Get Staff Profile",
          "request": {
            "method": "GET",
            "header": [
              {
                "key": "Authorization",
                "value": "Bearer {{staff_token}}"
              }
            ],
            "url": {
              "raw": "{{base_url}}/api/accounts/staff/profile/",
              "host": ["{{base_url}}"],
              "path": ["api", "accounts", "staff", "profile", ""]
            },
            "description": "Get the current staff member's profile"
          }
        },
        {
          "name": "Update Staff Profile",
          "request": {
            "method": "PUT",
            "header": [
              {
                "key": "Authorization",
                "value": "Bearer {{staff_token}}"
              },
              {
                "key": "Content-Type",
                "value": "application/json"
              }
            ],
            "url": {
              "raw": "{{base_url}}/api/accounts/staff/profile/update/",
              "host": ["{{base_url}}"],
              "path": ["api", "accounts", "staff", "profile", "update", ""]
            },
            "body": {
              "mode": "raw",
              "raw": "{\n    \"first_name\": \"John\",\n    \"last_name\": \"Chef\"\n}"
            },
            "description": "Update staff profile information"
          }
        },
        {
          "name": "Get Staff Shifts",
          "request": {
            "method": "GET",
            "header": [
              {
                "key": "Authorization",
                "value": "Bearer {{staff_token}}"
              }
            ],
            "url": {
              "raw": "{{base_url}}/api/accounts/staff/shifts/",
              "host": ["{{base_url}}"],
              "path": ["api", "accounts", "staff", "shifts", ""]
            },
            "description": "Get all shifts for the current staff member"
          }
        },
        {
          "name": "Clock In/Out",
          "request": {
            "method": "POST",
            "header": [
              {
                "key": "Authorization",
                "value": "Bearer {{staff_token}}"
              }
            ],
            "url": {
              "raw": "{{base_url}}/api/accounts/staff/clock-toggle/",
              "host": ["{{base_url}}"],
              "path": ["api", "accounts", "staff", "clock-toggle", ""]
            },
            "description": "Toggle clock in/out status for the current staff member"
          }
        },
        {
          "name": "Create Staff Member (Manager Only)",
          "request": {
            "method": "POST",
            "header": [
              {
                "key": "Authorization",
                "value": "Bearer {{manager_token}}"
              },
              {
                "key": "Content-Type",
                "value": "application/json"
              }
            ],
            "url": {
              "raw": "{{base_url}}/api/accounts/staff/create/",
              "host": ["{{base_url}}"],
              "path": ["api", "accounts", "staff", "create", ""]
            },
            "body": {
              "mode": "raw",
              "raw": "{\n    \"phone\": \"1234567890\",\n    \"password\": \"testpass123\",\n    \"first_name\": \"Jane\",\n    \"last_name\": \"Waiter\",\n    \"role\": \"waiter\"\n}"
            },
            "description": "Create a new staff member (manager only)"
          }
        },
        {
          "name": "Create Waiter (Manager Only)",
          "request": {
            "method": "POST",
            "header": [
              {
                "key": "Authorization",
                "value": "Bearer {{manager_token}}"
              },
              {
                "key": "Content-Type",
                "value": "application/json"
              }
            ],
            "url": {
              "raw": "{{base_url}}/api/accounts/staff/create-waiter/",
              "host": ["{{base_url}}"],
              "path": ["api", "accounts", "staff", "create-waiter", ""]
            },
            "body": {
              "mode": "raw",
              "raw": "{\n    \"phone\": \"1234567891\",\n    \"password\": \"waiterpass123\",\n    \"first_name\": \"John\",\n    \"last_name\": \"Waiter\"\n}"
            },
            "description": "Create a new waiter (manager only)"
          }
        },
        {
          "name": "Create Chef (Manager Only)",
          "request": {
            "method": "POST",
            "header": [
              {
                "key": "Authorization",
                "value": "Bearer {{manager_token}}"
              },
              {
                "key": "Content-Type",
                "value": "application/json"
              }
            ],
            "url": {
              "raw": "{{base_url}}/api/accounts/staff/create-chef/",
              "host": ["{{base_url}}"],
              "path": ["api", "accounts", "staff", "create-chef", ""]
            },
            "body": {
              "mode": "raw",
              "raw": "{\n    \"phone\": \"1234567892\",\n    \"password\": \"chefpass123\",\n    \"first_name\": \"Maria\",\n    \"last_name\": \"Chef\"\n}"
            },
            "description": "Create a new chef (manager only)"
          }
        },
        {
          "name": "Create Staff Shift (Manager Only)",
          "request": {
            "method": "POST",
            "header": [
              {
                "key": "Authorization",
                "value": "Bearer {{manager_token}}"
              },
              {
                "key": "Content-Type",
                "value": "application/json"
              }
            ],
            "url": {
              "raw": "{{base_url}}/api/accounts/staff/shifts/create/",
              "host": ["{{base_url}}"],
              "path": ["api", "accounts", "staff", "shifts", "create", ""]
            },
            "body": {
              "mode": "raw",
              "raw": "{\n    \"staff_id\": 1,\n    \"start_time\": \"2025-08-15T09:00:00Z\",\n    \"end_time\": \"2025-08-15T17:00:00Z\"\n}"
            },
            "description": "Create a new shift for a staff member (manager only)"
          }
        },
        {
          "name": "List Staff Members (Manager Only)",
          "request": {
            "method": "GET",
            "header": [
              {
                "key": "Authorization",
                "value": "Bearer {{manager_token}}"
              }
            ],
            "url": {
              "raw": "{{base_url}}/api/accounts/staff/list/",
              "host": ["{{base_url}}"],
              "path": ["api", "accounts", "staff", "list", ""]
            },
            "description": "List all staff members for the manager's restaurant"
          }
        }
      ]
    },
    {
      "name": "Restaurants",
      "description": "Restaurant listing and details endpoints",
      "item": [
        {
          "name": "List Restaurants",
          "request": {
            "method": "GET",
            "url": {
              "raw": "{{base_url}}/api/restaurants/",
              "host": ["{{base_url}}"],
              "path": ["api", "restaurants", ""]
            },
            "description": "Get a list of all restaurants"
          }
        },
        {
          "name": "List Restaurant Categories",
          "request": {
            "method": "GET",
            "url": {
              "raw": "{{base_url}}/api/restaurants/categories/",
              "host": ["{{base_url}}"],
              "path": ["api", "restaurants", "categories", ""]
            },
            "description": "Get a list of all restaurant categories"
          }
        },
        {
          "name": "Restaurant Details",
          "request": {
            "method": "GET",
            "url": {
              "raw": "{{base_url}}/api/restaurants/{{restaurant_id}}/",
              "host": ["{{base_url}}"],
              "path": ["api", "restaurants", "{{restaurant_id}}", ""]
            },
            "description": "Get details for a specific restaurant"
          }
        },
        {
          "name": "Restaurant Menu",
          "request": {
            "method": "GET",
            "url": {
              "raw": "{{base_url}}/api/restaurants/{{restaurant_id}}/menu/",
              "host": ["{{base_url}}"],
              "path": ["api", "restaurants", "{{restaurant_id}}", "menu", ""]
            },
            "description": "Get the menu for a specific restaurant"
          }
        },
        {
          "name": "Restaurant Tables",
          "request": {
            "method": "GET",
            "url": {
              "raw": "{{base_url}}/api/restaurants/{{restaurant_id}}/tables/",
              "host": ["{{base_url}}"],
              "path": ["api", "restaurants", "{{restaurant_id}}", "tables", ""]
            },
            "description": "Get all tables for a specific restaurant"
          }
        },
        {
          "name": "Available Tables",
          "request": {
            "method": "GET",
            "url": {
              "raw": "{{base_url}}/api/restaurants/{{restaurant_id}}/available-tables/?date=2025-08-15&time=19:00&party_size=4",
              "host": ["{{base_url}}"],
              "path": ["api", "restaurants", "{{restaurant_id}}", "available-tables", ""],
              "query": [
                {
                  "key": "date",
                  "value": "2025-08-15"
                },
                {
                  "key": "time",
                  "value": "19:00"
                },
                {
                  "key": "party_size",
                  "value": "4"
                }
              ]
            },
            "description": "Get available tables for a specific date and time"
          }
        },
        {
          "name": "Restaurant Reviews",
          "request": {
            "method": "GET",
            "url": {
              "raw": "{{base_url}}/api/restaurants/{{restaurant_id}}/reviews/",
              "host": ["{{base_url}}"],
              "path": ["api", "restaurants", "{{restaurant_id}}", "reviews", ""]
            },
            "description": "Get reviews for a specific restaurant"
          }
        },
        {
          "name": "Restaurant Dashboard (Manager)",
          "request": {
            "method": "GET",
            "header": [
              {
                "key": "Authorization",
                "value": "Bearer {{manager_token}}"
              }
            ],
            "url": {
              "raw": "{{base_url}}/api/restaurants/dashboard/",
              "host": ["{{base_url}}"],
              "path": ["api", "restaurants", "dashboard", ""]
            },
            "description": "Get dashboard information for manager's restaurant"
          }
        },
        {
          "name": "Staff Dashboard",
          "request": {
            "method": "GET",
            "header": [
              {
                "key": "Authorization",
                "value": "Bearer {{staff_token}}"
              }
            ],
            "url": {
              "raw": "{{base_url}}/api/restaurants/staff/dashboard/",
              "host": ["{{base_url}}"],
              "path": ["api", "restaurants", "staff", "dashboard", ""]
            },
            "description": "Get dashboard information for staff members"
          }
        },
        {
          "name": "Analytics Dashboard (Manager)",
          "request": {
            "method": "GET",
            "header": [
              {
                "key": "Authorization",
                "value": "Bearer {{manager_token}}"
              }
            ],
            "url": {
              "raw": "{{base_url}}/api/restaurants/staff/analytics/",
              "host": ["{{base_url}}"],
              "path": ["api", "restaurants", "staff", "analytics", ""]
            },
            "description": "Get analytics information for manager's restaurant"
          }
        }
      ]
    },
    {
      "name": "Reservations",
      "description": "Reservation management endpoints",
      "item": [
        {
          "name": "Create Reservation",
          "request": {
            "method": "POST",
            "header": [
              {
                "key": "Authorization",
                "value": "Bearer {{access_token}}"
              },
              {
                "key": "Content-Type",
                "value": "application/json"
              }
            ],
            "url": {
              "raw": "{{base_url}}/api/restaurants/{{restaurant_id}}/reserve/",
              "host": ["{{base_url}}"],
              "path": ["api", "restaurants", "{{restaurant_id}}", "reserve", ""]
            },
            "body": {
              "mode": "raw",
              "raw": "{\n    \"restaurant_id\": \"{{restaurant_id}}\",\n    \"table_id\": \"{{table_id}}\",\n    \"date\": \"2025-08-15\",\n    \"time\": \"19:00\",\n    \"party_size\": 4,\n    \"special_requests\": \"Window seat if possible\",\n    \"duration_hours\": 2\n}"
            },
            "description": "Create a new reservation"
          }
        },
        {
          "name": "Get Available Dates",
          "request": {
            "method": "GET",
            "header": [],
            "url": {
              "raw": "{{base_url}}/api/restaurants/{{restaurant_id}}/available-dates/?party_size=2",
              "host": ["{{base_url}}"],
              "path": ["api", "restaurants", "{{restaurant_id}}", "available-dates", ""],
              "query": [
                {
                  "key": "party_size",
                  "value": "2",
                  "description": "Number of people (optional, default: 2)"
                }
              ]
            },
            "description": "Get available dates for reservation (next 30 days)"
          }
        },
        {
          "name": "Get Available Times",
          "request": {
            "method": "GET",
            "header": [],
            "url": {
              "raw": "{{base_url}}/api/restaurants/{{restaurant_id}}/available-times/?date=2025-01-20&party_size=2",
              "host": ["{{base_url}}"],
              "path": ["api", "restaurants", "{{restaurant_id}}", "available-times", ""],
              "query": [
                {
                  "key": "date",
                  "value": "2025-01-20",
                  "description": "Date in YYYY-MM-DD format (required)"
                },
                {
                  "key": "party_size",
                  "value": "2",
                  "description": "Number of people (optional, default: 2)"
                }
              ]
            },
            "description": "Get available times for reservation on a specific date"
          }
        },
        {
          "name": "Get Available Durations",
          "request": {
            "method": "GET",
            "header": [],
            "url": {
              "raw": "{{base_url}}/api/restaurants/{{restaurant_id}}/available-durations/?date=2025-01-20&time=19:00&party_size=2",
              "host": ["{{base_url}}"],
              "path": ["api", "restaurants", "{{restaurant_id}}", "available-durations", ""],
              "query": [
                {
                  "key": "date",
                  "value": "2025-01-20",
                  "description": "Date in YYYY-MM-DD format (required)"
                },
                {
                  "key": "time",
                  "value": "19:00",
                  "description": "Time in HH:MM format (required)"
                },
                {
                  "key": "party_size",
                  "value": "2",
                  "description": "Number of people (optional, default: 2)"
                }
              ]
            },
            "description": "Get available durations for reservation at specific date and time"
          }
        },
        {
          "name": "List Customer Reservations",
          "request": {
            "method": "GET",
            "header": [
              {
                "key": "Authorization",
                "value": "Bearer {{access_token}}"
              }
            ],
            "url": {
              "raw": "{{base_url}}/api/restaurants/reservations/",
              "host": ["{{base_url}}"],
              "path": ["api", "restaurants", "reservations", ""]
            },
            "description": "Get all reservations for the current customer"
          }
        },
        {
          "name": "Reservation Details",
          "request": {
            "method": "GET",
            "header": [
              {
                "key": "Authorization",
                "value": "Bearer {{access_token}}"
              }
            ],
            "url": {
              "raw": "{{base_url}}/api/restaurants/reservations/{{reservation_id}}/",
              "host": ["{{base_url}}"],
              "path": ["api", "restaurants", "reservations", "{{reservation_id}}", ""]
            },
            "description": "Get details for a specific reservation"
          }
        },
        {
          "name": "Cancel Reservation",
          "request": {
            "method": "DELETE",
            "header": [
              {
                "key": "Authorization",
                "value": "Bearer {{access_token}}"
              }
            ],
            "url": {
              "raw": "{{base_url}}/api/restaurants/reservations/{{reservation_id}}/cancel/",
              "host": ["{{base_url}}"],
              "path": ["api", "restaurants", "reservations", "{{reservation_id}}", "cancel", ""]
            },
            "description": "Cancel a specific reservation"
          }
        },
        {
          "name": "Update Reservation",
          "request": {
            "method": "PUT",
            "header": [
              {
                "key": "Authorization",
                "value": "Bearer {{access_token}}"
              },
              {
                "key": "Content-Type",
                "value": "application/json"
              }
            ],
            "url": {
              "raw": "{{base_url}}/api/restaurants/reservations/{{reservation_id}}/update/",
              "host": ["{{base_url}}"],
              "path": ["api", "restaurants", "reservations", "{{reservation_id}}", "update", ""]
            },
            "body": {
              "mode": "raw",
              "raw": "{\n    \"date\": \"2025-08-16\",\n    \"time\": \"20:00\",\n    \"party_size\": 5,\n    \"special_requests\": \"Quiet area please\",\n    \"duration_hours\": 2\n}"
            },
            "description": "Update a specific reservation"
          }
        },
        {
          "name": "List Restaurant Reservations (Staff Only)",
          "request": {
            "method": "GET",
            "header": [
              {
                "key": "Authorization",
                "value": "Bearer {{staff_token}}"
              }
            ],
            "url": {
              "raw": "{{base_url}}/api/restaurants/{{restaurant_id}}/reservations/",
              "host": ["{{base_url}}"],
              "path": ["api", "restaurants", "{{restaurant_id}}", "reservations", ""]
            },
            "description": "Get all reservations for a specific restaurant (staff only)"
          }
        },
        {
          "name": "Update Reservation Status (Staff Only)",
          "request": {
            "method": "PATCH",
            "header": [
              {
                "key": "Authorization",
                "value": "Bearer {{staff_token}}"
              },
              {
                "key": "Content-Type",
                "value": "application/json"
              }
            ],
            "url": {
              "raw": "{{base_url}}/api/restaurants/reservations/{{reservation_id}}/status/",
              "host": ["{{base_url}}"],
              "path": ["api", "restaurants", "reservations", "{{reservation_id}}", "status", ""]
            },
            "body": {
              "mode": "raw",
              "raw": "{\n    \"status\": \"confirmed\"\n}"
            },
            "description": "Update the status of a reservation (staff only)"
          }
        }
      ]
    },
    {
      "name": "Orders",
      "description": "Order management endpoints",
      "item": [
        {
          "name": "Create Order",
          "request": {
            "method": "POST",
            "header": [
              {
                "key": "Authorization",
                "value": "Bearer {{access_token}}"
              },
              {
                "key": "Content-Type",
                "value": "application/json"
              }
            ],
            "url": {
              "raw": "{{base_url}}/api/orders/create/",
              "host": ["{{base_url}}"],
              "path": ["api", "orders", "create", ""]
            },
            "body": {
              "mode": "raw",
              "raw": "{\n    \"restaurant_id\": 1,\n    \"order_type\": \"pickup\",\n    \"payment_method\": \"cash\",\n    \"special_instructions\": \"Please prepare quickly\",\n    \"items\": [\n        {\n            \"item_id\": 1,\n            \"quantity\": 2,\n            \"special_instructions\": \"No onions\"\n        },\n        {\n            \"item_id\": 3,\n            \"quantity\": 1,\n            \"special_instructions\": \"\"\n        }\n    ]\n}"
            },
            "description": "Create a new pickup order"
          }
        },
        {
          "name": "Create Dine-In Order",
          "request": {
            "method": "POST",
            "header": [
              {
                "key": "Authorization",
                "value": "Bearer {{access_token}}"
              },
              {
                "key": "Content-Type",
                "value": "application/json"
              }
            ],
            "url": {
              "raw": "{{base_url}}/api/orders/create/",
              "host": ["{{base_url}}"],
              "path": ["api", "orders", "create", ""]
            },
            "body": {
              "mode": "raw",
              "raw": "{\n    \"restaurant_id\": 1,\n    \"order_type\": \"dine_in\",\n    \"reservation_id\": 1,\n    \"payment_method\": \"credit_card\",\n    \"special_instructions\": \"Table for anniversary dinner\",\n    \"items\": [\n        {\n            \"item_id\": 1,\n            \"quantity\": 2,\n            \"special_instructions\": \"Medium rare\"\n        },\n        {\n            \"item_id\": 2,\n            \"quantity\": 1,\n            \"special_instructions\": \"Extra sauce\"\n        }\n    ]\n}"
            },
            "description": "Create a new dine-in order with table reservation"
          }
        },
        {
          "name": "Create Delivery Order",
          "request": {
            "method": "POST",
            "header": [
              {
                "key": "Authorization",
                "value": "Bearer {{access_token}}"
              },
              {
                "key": "Content-Type",
                "value": "application/json"
              }
            ],
            "url": {
              "raw": "{{base_url}}/api/orders/create/",
              "host": ["{{base_url}}"],
              "path": ["api", "orders", "create", ""]
            },
            "body": {
              "mode": "raw",
              "raw": "{\n    \"restaurant_id\": 1,\n    \"order_type\": \"delivery\",\n    \"delivery_address\": \"123 Main Street, Apt 4B, City, State 12345\",\n    \"payment_method\": \"digital_wallet\",\n    \"special_instructions\": \"Please ring doorbell twice\",\n    \"items\": [\n        {\n            \"item_id\": 1,\n            \"quantity\": 1,\n            \"special_instructions\": \"Extra spicy\"\n        },\n        {\n            \"item_id\": 4,\n            \"quantity\": 2,\n            \"special_instructions\": \"No ice\"\n        }\n    ]\n}"
            },
            "description": "Create a new delivery order with address"
          }
        },
        {
          "name": "Track Order",
          "request": {
            "method": "GET",
            "header": [
              {
                "key": "Authorization",
                "value": "Bearer {{access_token}}"
              }
            ],
            "url": {
              "raw": "{{base_url}}/api/orders/{{order_id}}/track/",
              "host": ["{{base_url}}"],
              "path": ["api", "orders", "{{order_id}}", "track", ""]
            },
            "description": "Track the status of an order in real-time"
          }
        },
        {
          "name": "List Customer Orders",
          "request": {
            "method": "GET",
            "header": [
              {
                "key": "Authorization",
                "value": "Bearer {{access_token}}"
              }
            ],
            "url": {
              "raw": "{{base_url}}/api/orders/",
              "host": ["{{base_url}}"],
              "path": ["api", "orders", ""]
            },
            "description": "Get all orders for the current customer"
          }
        },
        {
          "name": "Order Details",
          "request": {
            "method": "GET",
            "header": [
              {
                "key": "Authorization",
                "value": "Bearer {{access_token}}"
              }
            ],
            "url": {
              "raw": "{{base_url}}/api/orders/{{order_id}}/",
              "host": ["{{base_url}}"],
              "path": ["api", "orders", "{{order_id}}", ""]
            },
            "description": "Get details for a specific order"
          }
        },
        {
          "name": "Update Order (Add Items)",
          "request": {
            "method": "PUT",
            "header": [
              {
                "key": "Authorization",
                "value": "Bearer {{access_token}}"
              },
              {
                "key": "Content-Type",
                "value": "application/json"
              }
            ],
            "url": {
              "raw": "{{base_url}}/api/orders/{{order_id}}/update/",
              "host": ["{{base_url}}"],
              "path": ["api", "orders", "{{order_id}}", "update", ""]
            },
            "body": {
              "mode": "raw",
              "raw": "{\n    \"items\": [\n        {\n            \"menu_item_id\": 5,\n            \"quantity\": 1,\n            \"special_instructions\": \"Extra spicy\"\n        }\n    ]\n}"
            },
            "description": "Add items to an existing order"
          }
        },
        {
          "name": "List Restaurant Orders (Staff Only)",
          "request": {
            "method": "GET",
            "header": [
              {
                "key": "Authorization",
                "value": "Bearer {{staff_token}}"
              }
            ],
            "url": {
              "raw": "{{base_url}}/api/orders/restaurant/{{restaurant_id}}/",
              "host": ["{{base_url}}"],
              "path": ["api", "orders", "restaurant", "{{restaurant_id}}", ""]
            },
            "description": "Get all orders for a specific restaurant (staff only)"
          }
        },
        {
          "name": "Chef Orders",
          "request": {
            "method": "GET",
            "header": [
              {
                "key": "Authorization",
                "value": "Bearer {{staff_token}}"
              }
            ],
            "url": {
              "raw": "{{base_url}}/api/orders/chef/orders/",
              "host": ["{{base_url}}"],
              "path": ["api", "orders", "chef", "orders", ""]
            },
            "description": "Get all orders assigned to the chef"
          }
        },
        {
          "name": "Waiter Orders",
          "request": {
            "method": "GET",
            "header": [
              {
                "key": "Authorization",
                "value": "Bearer {{staff_token}}"
              }
            ],
            "url": {
              "raw": "{{base_url}}/api/orders/waiter/orders/",
              "host": ["{{base_url}}"],
              "path": ["api", "orders", "waiter", "orders", ""]
            },
            "description": "Get all orders assigned to the waiter"
          }
        },
        {
          "name": "Staff Update Order",
          "request": {
            "method": "PUT",
            "header": [
              {
                "key": "Authorization",
                "value": "Bearer {{staff_token}}"
              },
              {
                "key": "Content-Type",
                "value": "application/json"
              }
            ],
            "url": {
              "raw": "{{base_url}}/api/orders/staff/{{order_id}}/update/",
              "host": ["{{base_url}}"],
              "path": ["api", "orders", "staff", "{{order_id}}", "update", ""]
            },
            "body": {
              "mode": "raw",
              "raw": "{\n    \"items\": [\n        {\n            \"menu_item_id\": 5,\n            \"quantity\": 1,\n            \"special_instructions\": \"Extra spicy\"\n        }\n    ]\n}"
            },
            "description": "Update an order (staff only)"
          }
        },
        {
          "name": "Update Order Status (Staff Only)",
          "request": {
            "method": "PATCH",
            "header": [
              {
                "key": "Authorization",
                "value": "Bearer {{staff_token}}"
              },
              {
                "key": "Content-Type",
                "value": "application/json"
              }
            ],
            "url": {
              "raw": "{{base_url}}/api/orders/{{order_id}}/status/",
              "host": ["{{base_url}}"],
              "path": ["api", "orders", "{{order_id}}", "status", ""]
            },
            "body": {
              "mode": "raw",
              "raw": "{\n    \"status\": \"preparing\"\n}"
            },
            "description": "Update the status of an order (staff only)"
          }
        }
      ]
    },
    {
      "name": "Menu Management (Staff Only)",
      "description": "Menu management endpoints for staff",
      "item": [
        {
          "name": "Create Menu Item (Manager Only)",
          "request": {
            "method": "POST",
            "header": [
              {
                "key": "Authorization",
                "value": "Bearer {{manager_token}}"
              },
              {
                "key": "Content-Type",
                "value": "application/json"
              }
            ],
            "url": {
              "raw": "{{base_url}}/api/restaurants/menu-items/create/",
              "host": ["{{base_url}}"],
              "path": ["api", "restaurants", "menu-items", "create", ""]
            },
            "body": {
              "mode": "raw",
              "raw": "{\n    \"name\": \"Grilled Salmon\",\n    \"description\": \"Fresh salmon grilled to perfection\",\n    \"price\": 24.99,\n    \"food_category\": \"main\",\n    \"is_available\": true,\n    \"restaurant_id\": \"{{restaurant_id}}\"\n}"
            },
            "description": "Create a new menu item (manager only)"
          }
        },
        {
          "name": "Add Category to Restaurant (Manager Only)",
          "request": {
            "method": "POST",
            "header": [
              {
                "key": "Authorization",
                "value": "Bearer {{manager_token}}"
              },
              {
                "key": "Content-Type",
                "value": "application/json"
              }
            ],
            "url": {
              "raw": "{{base_url}}/api/restaurants/categories/add/",
              "host": ["{{base_url}}"],
              "path": ["api", "restaurants", "categories", "add", ""]
            },
            "body": {
              "mode": "raw",
              "raw": "{\n    \"restaurant_id\": \"{{restaurant_id}}\",\n    \"category_id\": 1\n}"
            },
            "description": "Add a category to a restaurant (manager only)"
          }
        },
        {
          "name": "Update Menu Item (Manager Only)",
          "request": {
            "method": "PUT",
            "header": [
              {
                "key": "Authorization",
                "value": "Bearer {{manager_token}}"
              },
              {
                "key": "Content-Type",
                "value": "application/json"
              }
            ],
            "url": {
              "raw": "{{base_url}}/api/restaurants/menu/{{menu_item_id}}/update/",
              "host": ["{{base_url}}"],
              "path": ["api", "restaurants", "menu", "{{menu_item_id}}", "update", ""]
            },
            "body": {
              "mode": "raw",
              "raw": "{\n    \"name\": \"Grilled Salmon\",\n    \"description\": \"Fresh Atlantic salmon grilled with herbs\",\n    \"price\": 26.99,\n    \"food_category\": \"main\",\n    \"is_available\": true\n}"
            },
            "description": "Update an existing menu item (manager only)"
          }
        },
        {
          "name": "Delete Menu Item (Manager Only)",
          "request": {
            "method": "DELETE",
            "header": [
              {
                "key": "Authorization",
                "value": "Bearer {{manager_token}}"
              }
            ],
            "url": {
              "raw": "{{base_url}}/api/restaurants/menu/{{menu_item_id}}/delete/",
              "host": ["{{base_url}}"],
              "path": ["api", "restaurants", "menu", "{{menu_item_id}}", "delete", ""]
            },
            "description": "Delete a menu item (manager only)"
          }
        },
        {
          "name": "Toggle Menu Item Availability (Chef/Manager)",
          "request": {
            "method": "PATCH",
            "header": [
              {
                "key": "Authorization",
                "value": "Bearer {{staff_token}}"
              },
              {
                "key": "Content-Type",
                "value": "application/json"
              }
            ],
            "url": {
              "raw": "{{base_url}}/api/restaurants/menu/{{menu_item_id}}/toggle-availability/",
              "host": ["{{base_url}}"],
              "path": ["api", "restaurants", "menu", "{{menu_item_id}}", "toggle-availability", ""]
            },
            "body": {
              "mode": "raw",
              "raw": "{\n    \"is_available\": false\n}"
            },
            "description": "Toggle the availability of a menu item (chef or manager)"
          }
        }
      ]
    },
    {
<<<<<<< HEAD
      "name": "AI",
      "description": "AI chat and recommendations",
      "item": [
        {
          "name": "AI Chat",
          "request": {
            "method": "POST",
            "header": [
              { "key": "Content-Type", "value": "application/json" }
            ],
            "url": {
              "raw": "{{base_url}}/api/ai/chat/",
              "host": ["{{base_url}}"],
              "path": ["api", "ai", "chat", ""]
            },
            "body": {
              "mode": "raw",
              "raw": "{\n  \"message\": \"What are today's specials?\"\n}"
            },
            "description": "General chat about restaurants and menus."
          }
        },
        {
          "name": "AI Recommend Menu Items",
          "request": {
            "method": "POST",
            "header": [
              { "key": "Authorization", "value": "Bearer {{access_token}}" },
              { "key": "Content-Type", "value": "application/json" }
            ],
            "url": {
              "raw": "{{base_url}}/api/ai/recommend/",
              "host": ["{{base_url}}"],
              "path": ["api", "ai", "recommend", ""]
            },
            "body": {
              "mode": "raw",
              "raw": "{\n  \"vegetarian\": true,\n  \"price_max\": \"20.00\",\n  \"restaurant_id\": 1,\n  \"category_ids\": [1,2]\n}"
            },
            "description": "Get recommended menu items for the authenticated customer."
          }
        }
      ]
    },
    {
      "name": "AI Features",
      "description": "AI-powered features for chat, recommendations, and analysis",
=======
      "name": "AI Services",
      "description": "AI-powered features for recommendations and analysis",
>>>>>>> 7854d27c
      "item": [
        {
          "name": "AI Chat",
          "request": {
            "method": "POST",
            "header": [
              {
<<<<<<< HEAD
=======
                "key": "Authorization",
                "value": "Bearer {{access_token}}"
              },
              {
>>>>>>> 7854d27c
                "key": "Content-Type",
                "value": "application/json"
              }
            ],
            "url": {
              "raw": "{{base_url}}/api/ai/chat/",
              "host": ["{{base_url}}"],
              "path": ["api", "ai", "chat", ""]
            },
            "body": {
              "mode": "raw",
<<<<<<< HEAD
              "raw": "{\n    \"message\": \"What restaurants do you have available?\"\n}"
            },
            "description": "Chat with AI assistant about restaurants, menus, and general dining questions. The AI has access to real restaurant data."
          }
        },
        {
          "name": "Basic Recommendations",
=======
              "raw": "{\n    \"message\": \"Hello, can you help me with restaurant recommendations?\"\n}"
            },
            "description": "Chat with AI assistant (currently placeholder)"
          }
        },
        {
          "name": "Menu Recommendations",
>>>>>>> 7854d27c
          "request": {
            "method": "POST",
            "header": [
              {
                "key": "Authorization",
                "value": "Bearer {{access_token}}"
              },
              {
                "key": "Content-Type",
                "value": "application/json"
              }
            ],
            "url": {
<<<<<<< HEAD
              "raw": "{{base_url}}/api/ai/recommend/",
              "host": ["{{base_url}}"],
              "path": ["api", "ai", "recommend", ""]
            },
            "body": {
              "mode": "raw",
              "raw": "{\n    \"restaurant_id\": 1,\n    \"category_ids\": [1, 2],\n    \"vegetarian\": true,\n    \"vegan\": false,\n    \"gluten_free\": false,\n    \"price_max\": 25.00\n}"
            },
            "description": "Get menu item recommendations based on preferences and filters. Requires authentication."
          }
        },
        {
          "name": "AI Menu Recommendations",
=======
              "raw": "{{base_url}}/api/ai/menu-recommendations/",
              "host": ["{{base_url}}"],
              "path": ["api", "ai", "menu-recommendations", ""]
            },
            "body": {
              "mode": "raw",
              "raw": "{\n    \"restaurant_id\": {{restaurant_id}},\n    \"dietary_restrictions\": [\"vegetarian\"],\n    \"allergies\": [\"nuts\"],\n    \"budget_range\": \"medium\",\n    \"preferences\": \"I like spicy food and seafood\",\n    \"cuisine_type\": \"Italian\"\n}"
            },
            "description": "Get AI-powered menu recommendations based on preferences"
          }
        },
        {
          "name": "Reservation Suggestions",
>>>>>>> 7854d27c
          "request": {
            "method": "POST",
            "header": [
              {
<<<<<<< HEAD
=======
                "key": "Authorization",
                "value": "Bearer {{access_token}}"
              },
              {
>>>>>>> 7854d27c
                "key": "Content-Type",
                "value": "application/json"
              }
            ],
            "url": {
<<<<<<< HEAD
              "raw": "{{base_url}}/api/ai/menu-recommendations/",
              "host": ["{{base_url}}"],
              "path": ["api", "ai", "menu-recommendations", ""]
            },
            "body": {
              "mode": "raw",
              "raw": "{\n    \"preferences\": \"I like spicy food and seafood\",\n    \"dietary_restrictions\": [\"vegetarian\"],\n    \"budget_range\": \"moderate\",\n    \"cuisine_type\": \"Italian\",\n    \"restaurant_id\": 1\n}"
            },
            "description": "Get AI-powered menu recommendations based on detailed preferences and dietary restrictions."
          }
        },
        {
          "name": "AI Reservation Suggestions",
=======
              "raw": "{{base_url}}/api/ai/reservation-suggestions/",
              "host": ["{{base_url}}"],
              "path": ["api", "ai", "reservation-suggestions", ""]
            },
            "body": {
              "mode": "raw",
              "raw": "{\n    \"restaurant_id\": {{restaurant_id}},\n    \"party_size\": 4,\n    \"preferred_date\": \"2024-12-25\",\n    \"preferred_time\": \"19:00\",\n    \"special_occasion\": \"birthday\"\n}"
            },
            "description": "Get AI-powered reservation time and table suggestions"
          }
        },
        {
          "name": "Sentiment Analysis",
>>>>>>> 7854d27c
          "request": {
            "method": "POST",
            "header": [
              {
<<<<<<< HEAD
=======
                "key": "Authorization",
                "value": "Bearer {{access_token}}"
              },
              {
>>>>>>> 7854d27c
                "key": "Content-Type",
                "value": "application/json"
              }
            ],
            "url": {
<<<<<<< HEAD
              "raw": "{{base_url}}/api/ai/reservation-suggestions/",
              "host": ["{{base_url}}"],
              "path": ["api", "ai", "reservation-suggestions", ""]
            },
            "body": {
              "mode": "raw",
              "raw": "{\n    \"restaurant_id\": 1,\n    \"party_size\": 4,\n    \"preferred_date\": \"2024-01-15\",\n    \"preferred_time\": \"19:00\",\n    \"occasion\": \"birthday celebration\",\n    \"special_requests\": \"quiet table, window seating preferred\"\n}"
            },
            "description": "Get AI-powered reservation suggestions based on restaurant availability and user preferences."
          }
        },
        {
          "name": "AI Sentiment Analysis",
=======
              "raw": "{{base_url}}/api/ai/sentiment-analysis/",
              "host": ["{{base_url}}"],
              "path": ["api", "ai", "sentiment-analysis", ""]
            },
            "body": {
              "mode": "raw",
              "raw": "{\n    \"text\": \"The food was absolutely amazing and the service was excellent!\",\n    \"context\": \"review\"\n}"
            },
            "description": "Analyze sentiment and emotions in customer feedback"
          }
        },
        {
          "name": "Basic Recommendations",
>>>>>>> 7854d27c
          "request": {
            "method": "POST",
            "header": [
              {
<<<<<<< HEAD
=======
                "key": "Authorization",
                "value": "Bearer {{access_token}}"
              },
              {
>>>>>>> 7854d27c
                "key": "Content-Type",
                "value": "application/json"
              }
            ],
            "url": {
<<<<<<< HEAD
              "raw": "{{base_url}}/api/ai/sentiment-analysis/",
              "host": ["{{base_url}}"],
              "path": ["api", "ai", "sentiment-analysis", ""]
            },
            "body": {
              "mode": "raw",
              "raw": "{\n    \"text\": \"The food was absolutely amazing! The service was a bit slow but the staff was very friendly. Overall a great experience.\",\n    \"context\": \"restaurant_review\"\n}"
            },
            "description": "Analyze sentiment of reviews, feedback, or any text related to restaurant experience."
=======
              "raw": "{{base_url}}/api/ai/basic-recommendations/",
              "host": ["{{base_url}}"],
              "path": ["api", "ai", "basic-recommendations", ""]
            },
            "body": {
              "mode": "raw",
              "raw": "{\n    \"recommendation_type\": \"restaurants\",\n    \"location\": \"New York\",\n    \"preferences\": {\n        \"cuisine\": \"italian\",\n        \"price_range\": \"medium\"\n    }\n}"
            },
            "description": "Get basic AI-powered recommendations for restaurants, dishes, or experiences"
>>>>>>> 7854d27c
          }
        }
      ]
    }
  ],
  "variable": [
    {
      "key": "base_url",
      "value": "https://rms-production-7292.up.railway.app",
      "type": "string"
    },
    {
      "key": "restaurant_id",
      "value": "22",
      "type": "string"
    },
    {
      "key": "table_id",
      "value": "202",
      "type": "string"
    },
    {
      "key": "reservation_id",
      "value": "1",
      "type": "string"
    },
    {
      "key": "order_id",
      "value": "1",
      "type": "string"
    },
    {
      "key": "menu_item_id",
      "value": "1",
      "type": "string"
    },
    {
      "key": "access_token",
      "value": "your_customer_access_token",
      "type": "string"
    },
    {
      "key": "staff_token",
      "value": "your_staff_access_token",
      "type": "string"
    },
    {
      "key": "manager_token",
      "value": "your_manager_access_token",
      "type": "string"
    }
  ]
}<|MERGE_RESOLUTION|>--- conflicted
+++ resolved
@@ -1393,58 +1393,8 @@
       ]
     },
     {
-<<<<<<< HEAD
-      "name": "AI",
-      "description": "AI chat and recommendations",
-      "item": [
-        {
-          "name": "AI Chat",
-          "request": {
-            "method": "POST",
-            "header": [
-              { "key": "Content-Type", "value": "application/json" }
-            ],
-            "url": {
-              "raw": "{{base_url}}/api/ai/chat/",
-              "host": ["{{base_url}}"],
-              "path": ["api", "ai", "chat", ""]
-            },
-            "body": {
-              "mode": "raw",
-              "raw": "{\n  \"message\": \"What are today's specials?\"\n}"
-            },
-            "description": "General chat about restaurants and menus."
-          }
-        },
-        {
-          "name": "AI Recommend Menu Items",
-          "request": {
-            "method": "POST",
-            "header": [
-              { "key": "Authorization", "value": "Bearer {{access_token}}" },
-              { "key": "Content-Type", "value": "application/json" }
-            ],
-            "url": {
-              "raw": "{{base_url}}/api/ai/recommend/",
-              "host": ["{{base_url}}"],
-              "path": ["api", "ai", "recommend", ""]
-            },
-            "body": {
-              "mode": "raw",
-              "raw": "{\n  \"vegetarian\": true,\n  \"price_max\": \"20.00\",\n  \"restaurant_id\": 1,\n  \"category_ids\": [1,2]\n}"
-            },
-            "description": "Get recommended menu items for the authenticated customer."
-          }
-        }
-      ]
-    },
-    {
-      "name": "AI Features",
-      "description": "AI-powered features for chat, recommendations, and analysis",
-=======
       "name": "AI Services",
       "description": "AI-powered features for recommendations and analysis",
->>>>>>> 7854d27c
       "item": [
         {
           "name": "AI Chat",
@@ -1452,13 +1402,10 @@
             "method": "POST",
             "header": [
               {
-<<<<<<< HEAD
-=======
-                "key": "Authorization",
-                "value": "Bearer {{access_token}}"
-              },
-              {
->>>>>>> 7854d27c
+                "key": "Authorization",
+                "value": "Bearer {{access_token}}"
+              },
+              {
                 "key": "Content-Type",
                 "value": "application/json"
               }
@@ -1470,182 +1417,104 @@
             },
             "body": {
               "mode": "raw",
-<<<<<<< HEAD
-              "raw": "{\n    \"message\": \"What restaurants do you have available?\"\n}"
-            },
-            "description": "Chat with AI assistant about restaurants, menus, and general dining questions. The AI has access to real restaurant data."
+              "raw": "{\n    \"message\": \"Hello, can you help me with restaurant recommendations?\"\n}"
+            },
+            "description": "Chat with AI assistant (currently placeholder)"
+          }
+        },
+        {
+          "name": "Menu Recommendations",
+          "request": {
+            "method": "POST",
+            "header": [
+              {
+                "key": "Authorization",
+                "value": "Bearer {{access_token}}"
+              },
+              {
+                "key": "Content-Type",
+                "value": "application/json"
+              }
+            ],
+            "url": {
+              "raw": "{{base_url}}/api/ai/menu-recommendations/",
+              "host": ["{{base_url}}"],
+              "path": ["api", "ai", "menu-recommendations", ""]
+            },
+            "body": {
+              "mode": "raw",
+              "raw": "{\n    \"restaurant_id\": {{restaurant_id}},\n    \"dietary_restrictions\": [\"vegetarian\"],\n    \"allergies\": [\"nuts\"],\n    \"budget_range\": \"medium\",\n    \"preferences\": \"I like spicy food and seafood\",\n    \"cuisine_type\": \"Italian\"\n}"
+            },
+            "description": "Get AI-powered menu recommendations based on preferences"
+          }
+        },
+        {
+          "name": "Reservation Suggestions",
+          "request": {
+            "method": "POST",
+            "header": [
+              {
+                "key": "Authorization",
+                "value": "Bearer {{access_token}}"
+              },
+              {
+                "key": "Content-Type",
+                "value": "application/json"
+              }
+            ],
+            "url": {
+              "raw": "{{base_url}}/api/ai/reservation-suggestions/",
+              "host": ["{{base_url}}"],
+              "path": ["api", "ai", "reservation-suggestions", ""]
+            },
+            "body": {
+              "mode": "raw",
+              "raw": "{\n    \"restaurant_id\": {{restaurant_id}},\n    \"party_size\": 4,\n    \"preferred_date\": \"2024-12-25\",\n    \"preferred_time\": \"19:00\",\n    \"special_occasion\": \"birthday\"\n}"
+            },
+            "description": "Get AI-powered reservation time and table suggestions"
+          }
+        },
+        {
+          "name": "Sentiment Analysis",
+          "request": {
+            "method": "POST",
+            "header": [
+              {
+                "key": "Authorization",
+                "value": "Bearer {{access_token}}"
+              },
+              {
+                "key": "Content-Type",
+                "value": "application/json"
+              }
+            ],
+            "url": {
+              "raw": "{{base_url}}/api/ai/sentiment-analysis/",
+              "host": ["{{base_url}}"],
+              "path": ["api", "ai", "sentiment-analysis", ""]
+            },
+            "body": {
+              "mode": "raw",
+              "raw": "{\n    \"text\": \"The food was absolutely amazing and the service was excellent!\",\n    \"context\": \"review\"\n}"
+            },
+            "description": "Analyze sentiment and emotions in customer feedback"
           }
         },
         {
           "name": "Basic Recommendations",
-=======
-              "raw": "{\n    \"message\": \"Hello, can you help me with restaurant recommendations?\"\n}"
-            },
-            "description": "Chat with AI assistant (currently placeholder)"
-          }
-        },
-        {
-          "name": "Menu Recommendations",
->>>>>>> 7854d27c
-          "request": {
-            "method": "POST",
-            "header": [
-              {
-                "key": "Authorization",
-                "value": "Bearer {{access_token}}"
-              },
-              {
-                "key": "Content-Type",
-                "value": "application/json"
-              }
-            ],
-            "url": {
-<<<<<<< HEAD
-              "raw": "{{base_url}}/api/ai/recommend/",
-              "host": ["{{base_url}}"],
-              "path": ["api", "ai", "recommend", ""]
-            },
-            "body": {
-              "mode": "raw",
-              "raw": "{\n    \"restaurant_id\": 1,\n    \"category_ids\": [1, 2],\n    \"vegetarian\": true,\n    \"vegan\": false,\n    \"gluten_free\": false,\n    \"price_max\": 25.00\n}"
-            },
-            "description": "Get menu item recommendations based on preferences and filters. Requires authentication."
-          }
-        },
-        {
-          "name": "AI Menu Recommendations",
-=======
-              "raw": "{{base_url}}/api/ai/menu-recommendations/",
-              "host": ["{{base_url}}"],
-              "path": ["api", "ai", "menu-recommendations", ""]
-            },
-            "body": {
-              "mode": "raw",
-              "raw": "{\n    \"restaurant_id\": {{restaurant_id}},\n    \"dietary_restrictions\": [\"vegetarian\"],\n    \"allergies\": [\"nuts\"],\n    \"budget_range\": \"medium\",\n    \"preferences\": \"I like spicy food and seafood\",\n    \"cuisine_type\": \"Italian\"\n}"
-            },
-            "description": "Get AI-powered menu recommendations based on preferences"
-          }
-        },
-        {
-          "name": "Reservation Suggestions",
->>>>>>> 7854d27c
-          "request": {
-            "method": "POST",
-            "header": [
-              {
-<<<<<<< HEAD
-=======
-                "key": "Authorization",
-                "value": "Bearer {{access_token}}"
-              },
-              {
->>>>>>> 7854d27c
-                "key": "Content-Type",
-                "value": "application/json"
-              }
-            ],
-            "url": {
-<<<<<<< HEAD
-              "raw": "{{base_url}}/api/ai/menu-recommendations/",
-              "host": ["{{base_url}}"],
-              "path": ["api", "ai", "menu-recommendations", ""]
-            },
-            "body": {
-              "mode": "raw",
-              "raw": "{\n    \"preferences\": \"I like spicy food and seafood\",\n    \"dietary_restrictions\": [\"vegetarian\"],\n    \"budget_range\": \"moderate\",\n    \"cuisine_type\": \"Italian\",\n    \"restaurant_id\": 1\n}"
-            },
-            "description": "Get AI-powered menu recommendations based on detailed preferences and dietary restrictions."
-          }
-        },
-        {
-          "name": "AI Reservation Suggestions",
-=======
-              "raw": "{{base_url}}/api/ai/reservation-suggestions/",
-              "host": ["{{base_url}}"],
-              "path": ["api", "ai", "reservation-suggestions", ""]
-            },
-            "body": {
-              "mode": "raw",
-              "raw": "{\n    \"restaurant_id\": {{restaurant_id}},\n    \"party_size\": 4,\n    \"preferred_date\": \"2024-12-25\",\n    \"preferred_time\": \"19:00\",\n    \"special_occasion\": \"birthday\"\n}"
-            },
-            "description": "Get AI-powered reservation time and table suggestions"
-          }
-        },
-        {
-          "name": "Sentiment Analysis",
->>>>>>> 7854d27c
-          "request": {
-            "method": "POST",
-            "header": [
-              {
-<<<<<<< HEAD
-=======
-                "key": "Authorization",
-                "value": "Bearer {{access_token}}"
-              },
-              {
->>>>>>> 7854d27c
-                "key": "Content-Type",
-                "value": "application/json"
-              }
-            ],
-            "url": {
-<<<<<<< HEAD
-              "raw": "{{base_url}}/api/ai/reservation-suggestions/",
-              "host": ["{{base_url}}"],
-              "path": ["api", "ai", "reservation-suggestions", ""]
-            },
-            "body": {
-              "mode": "raw",
-              "raw": "{\n    \"restaurant_id\": 1,\n    \"party_size\": 4,\n    \"preferred_date\": \"2024-01-15\",\n    \"preferred_time\": \"19:00\",\n    \"occasion\": \"birthday celebration\",\n    \"special_requests\": \"quiet table, window seating preferred\"\n}"
-            },
-            "description": "Get AI-powered reservation suggestions based on restaurant availability and user preferences."
-          }
-        },
-        {
-          "name": "AI Sentiment Analysis",
-=======
-              "raw": "{{base_url}}/api/ai/sentiment-analysis/",
-              "host": ["{{base_url}}"],
-              "path": ["api", "ai", "sentiment-analysis", ""]
-            },
-            "body": {
-              "mode": "raw",
-              "raw": "{\n    \"text\": \"The food was absolutely amazing and the service was excellent!\",\n    \"context\": \"review\"\n}"
-            },
-            "description": "Analyze sentiment and emotions in customer feedback"
-          }
-        },
-        {
-          "name": "Basic Recommendations",
->>>>>>> 7854d27c
-          "request": {
-            "method": "POST",
-            "header": [
-              {
-<<<<<<< HEAD
-=======
-                "key": "Authorization",
-                "value": "Bearer {{access_token}}"
-              },
-              {
->>>>>>> 7854d27c
-                "key": "Content-Type",
-                "value": "application/json"
-              }
-            ],
-            "url": {
-<<<<<<< HEAD
-              "raw": "{{base_url}}/api/ai/sentiment-analysis/",
-              "host": ["{{base_url}}"],
-              "path": ["api", "ai", "sentiment-analysis", ""]
-            },
-            "body": {
-              "mode": "raw",
-              "raw": "{\n    \"text\": \"The food was absolutely amazing! The service was a bit slow but the staff was very friendly. Overall a great experience.\",\n    \"context\": \"restaurant_review\"\n}"
-            },
-            "description": "Analyze sentiment of reviews, feedback, or any text related to restaurant experience."
-=======
+          "request": {
+            "method": "POST",
+            "header": [
+              {
+                "key": "Authorization",
+                "value": "Bearer {{access_token}}"
+              },
+              {
+                "key": "Content-Type",
+                "value": "application/json"
+              }
+            ],
+            "url": {
               "raw": "{{base_url}}/api/ai/basic-recommendations/",
               "host": ["{{base_url}}"],
               "path": ["api", "ai", "basic-recommendations", ""]
@@ -1655,7 +1524,6 @@
               "raw": "{\n    \"recommendation_type\": \"restaurants\",\n    \"location\": \"New York\",\n    \"preferences\": {\n        \"cuisine\": \"italian\",\n        \"price_range\": \"medium\"\n    }\n}"
             },
             "description": "Get basic AI-powered recommendations for restaurants, dishes, or experiences"
->>>>>>> 7854d27c
           }
         }
       ]
